//! Random forest
<<<<<<< HEAD
//!
use crate::{DecisionTree, MaxFeatures, RandomForestValidParams};
use linfa::prelude::Fit;
use linfa::traits::{Predict, PredictInplace};
=======
//! 
use std::collections::HashMap;
use ndarray::{Array, Array1, Array2, ArrayBase, Axis, Data, Ix1, Ix2};
use rand::Rng;
>>>>>>> fedf9765
use linfa::{
    dataset::{AsSingleTargets, Labels},
    error::Error,
    error::Result,
    DatasetBase, Float, Label,
};
<<<<<<< HEAD
use ndarray::{Array1, Array2, ArrayBase, Data, Ix2};
use std::collections::HashMap;
=======
use linfa::dataset::{AsTargets, Records};
use linfa::prelude::Fit;
use linfa::traits::{PredictInplace, Predict};
use crate::{DecisionTree, RandomForestValidParams, MaxFeatures};

>>>>>>> fedf9765

/// A random forest model for classification
///
/// ### Structure
///
/// A random forest is an ensamble of decision trees. Each tree is fitted with some random noise,
/// which ensures variability between the trees. That in turn, makes it statistically a more
/// accurate model, in comparison to a single decision tree.
///
/// ### Algorithm
///
/// To create a tree, a subset of the original dataset is chosen. When bootstrapping is enabled, a number of
/// samples can be specified. The samples are then drawn with replacement from the original dataset. This means
/// that even when the sample size is equal to the size of the dataset, not all samples will be used - there will
/// be repeats of the same rows. With bootstrapping disabled, all samples will be used to fit every tree.
///
/// Another means of adding random noise to the trees is by randomly selecting the features used to train a tree.
///
/// The number of features and samples can be specified as [hyperparameters](crate::RandomForestParams).
///
/// ### Predictions
///
/// Prediction is made by picking the most common label from the predictions of all decision trees of the forest.
///
/// ### Example
///
/// Below is an example on how to train a random forest with default hyperparams:
///
/// ```rust
/// use linfa_trees::RandomForestClassifier;
/// use linfa::prelude::*;
/// use linfa_datasets;
///
/// // Load the dataset
/// let dataset = linfa_datasets::iris();
/// // Fit the random forest
/// let forest = RandomForestClassifier::params().fit(&dataset).unwrap();
/// // Get accuracy on training set
/// let accuracy = forest.predict(&dataset).confusion_matrix(&dataset).unwrap().accuracy();
/// ```

pub struct RandomForestClassifier<F: Float, L: Label> {
    trees: Vec<DecisionTree<F, L>>, // collection of fitted decision trees of the forest
    oob_score: Option<f32>,
}

impl<F: Float, L: Label> RandomForestClassifier<F, L> {
    fn calculate_oob_score() -> Option<f32> {
        // TODO implement
        // TODO correct function signature
        None
    }

    fn bootstrap<D: Data<Elem = F>, T: AsSingleTargets<Elem = L> + Labels<Elem = L>>(
        dataset: &DatasetBase<ArrayBase<D, Ix2>, T>,
        num_trees: usize,
        max_samples: usize,
<<<<<<< HEAD
        max_features: usize,
    ) -> Vec<&DatasetBase<ArrayBase<D, Ix2>, T>> {
        // TODO implement
        Vec::default()
=======
        max_features: usize
    ) -> Vec<DatasetBase<Array<F, Ix2>, Array<L, Ix1>>> {
        let mut bootstrapped_samples = Vec::new();

        for _ in 0..num_trees {
            let mut rng = rand::thread_rng();

            // Sample with replacement
            let indices = (0..dataset.nsamples())
                .map(|_| rng.gen_range(0..dataset.nsamples()))
                .take(max_samples)
                .collect::<Vec<_>>();

            let records = dataset.records().select(Axis(0), &indices);
            let targets = dataset.as_targets().select(Axis(0), &indices);

            // Sample features with replacement
            let feature_indices = (0..dataset.nfeatures())
                .map(|_| rng.gen_range(0..dataset.nfeatures()))
                .take(max_features)
                .collect::<Vec<_>>();

            let records = records.select(Axis(1), &feature_indices);

            // Create a bootstrapped dataset
            let bootstrapped_dataset = DatasetBase::new(records, targets);
            bootstrapped_samples.push(bootstrapped_dataset);
        }

        bootstrapped_samples
>>>>>>> fedf9765
    }
    fn bootstrap_features<D: Data<Elem = F>, T: AsSingleTargets<Elem = L> + Labels<Elem = L>>(
        dataset: &DatasetBase<ArrayBase<D, Ix2>, T>,
        num_trees: usize,
<<<<<<< HEAD
        max_features: usize,
    ) -> Vec<&DatasetBase<ArrayBase<D, Ix2>, T>> {
        // TODO implement
        Vec::default()
=======
        max_features: usize
    ) -> Vec<DatasetBase<Array<F, Ix2>, Array<L, Ix1>>> {
        let mut bootstrapped_features = Vec::new();

        for _ in 0..num_trees {
            let mut rng = rand::thread_rng();

            // Sample with replacement
            let indices = (0..dataset.nsamples()).collect::<Vec<_>>();

            let records = dataset.records().select(Axis(0), &indices);
            let targets = dataset.as_targets().select(Axis(0), &indices);

            // Sample features with replacement
            let feature_indices = (0..dataset.nfeatures())
                .map(|_| rng.gen_range(0..dataset.nfeatures()))
                .take(max_features)
                .collect::<Vec<_>>();

            let records = records.select(Axis(1), &feature_indices);

            // Create a bootstrapped dataset
            let bootstrapped_dataset = DatasetBase::new(records, targets);
            bootstrapped_features.push(bootstrapped_dataset);
        }

        bootstrapped_features
>>>>>>> fedf9765
    }
}

impl<'a, F: Float, L: Label + 'a + std::fmt::Debug, D, T> Fit<ArrayBase<D, Ix2>, T, Error>
    for RandomForestValidParams<F, L>
where
    D: Data<Elem = F>,
    T: AsSingleTargets<Elem = L> + Labels<Elem = L>,
{
    type Object = RandomForestClassifier<F, L>;

    /// Using specified hyperparameters, fit a random forest on a dataset with a matrix of features and an array of labels
    fn fit(&self, dataset: &DatasetBase<ArrayBase<D, Ix2>, T>) -> Result<Self::Object> {
        let mut fitted_trees: Vec<DecisionTree<F, L>> = Vec::new();

        let num_features = dataset.feature_names().len();
        let bootstrap_features = match self.max_features() {
            MaxFeatures::Sqrt => f64::sqrt(num_features as f64) as usize,
            MaxFeatures::Log2 => f64::log2(num_features as f64) as usize,
            MaxFeatures::Float(n) => std::cmp::max(1, ((num_features as f32) * n) as usize),
            MaxFeatures::None => num_features,
        };

        let num_samples = dataset.records().len();
        let bootstrap_samples = match self.max_samples() {
            Some(n) => std::cmp::max(1, ((num_samples as f32) * n) as usize),
            None => num_samples,
        };

        let samples = if self.bootstrap() {
            Self::Object::bootstrap(
                &dataset,
                self.num_trees(),
                bootstrap_samples,
                bootstrap_features,
            )
        } else {
            Self::Object::bootstrap_features(&dataset, self.num_trees(), bootstrap_features)
        };

        for sample in samples {
            let tree = self.trees_params().fit(&sample)?;
            fitted_trees.push(tree);
        }

        let oob_score = if self.oob_score() {
            Self::Object::calculate_oob_score()
        } else {
            None
        };

        Ok(RandomForestClassifier {
            trees: fitted_trees,
            oob_score,
        })
    }
}

impl<F: Float, L: Label + Default + Copy, D: Data<Elem = F>>
    PredictInplace<ArrayBase<D, Ix2>, Array1<L>> for RandomForestClassifier<F, L>
{
    /// Make predictions for each row of a matrix of features `x`.
    fn predict_inplace(&self, x: &ArrayBase<D, Ix2>, y: &mut Array1<L>) {
        assert_eq!(
            x.nrows(),
            y.len(),
            "The number of data points must match the number of output targets."
        );

        // 2D array holds predictions for each row of `x` from every tree
        let mut trees_targets = Array2::<L>::default((0, x.nrows()));

        for tree in &self.trees {
            let targets = tree.predict(x);
            trees_targets.push_row(targets.view()).unwrap();
        }

        // Search for most frequent label in each column
        for (idx, target) in y.iter_mut().enumerate() {
            *target = most_common::<L>(trees_targets.column(idx).to_owned()).clone();
        }
    }

    fn default_target(&self, x: &ArrayBase<D, Ix2>) -> Array1<L> {
        Array1::default(x.nrows())
    }
}

fn most_common<L: std::hash::Hash + Eq>(targets: Array1<L>) -> L {
    let mut map = HashMap::new();
    for target in targets {
        let counter = map.entry(target).or_insert(0);
        *counter += 1;
    }
    let (most_common, _) = map.into_iter().max_by_key(|(_, v)| *v).unwrap();
    most_common
}

#[cfg(test)]
mod tests {
<<<<<<< HEAD
    use crate::{
        DecisionTree, MaxFeatures, RandomForestClassifier, RandomForestParams,
        RandomForestValidParams, SplitQuality,
    };
    use linfa::ParamGuard;
=======
    use ndarray::array;
    use linfa::dataset::Records;
    use linfa::{Dataset, ParamGuard};
    use crate::{RandomForestClassifier, RandomForestValidParams, RandomForestParams, DecisionTree, MaxFeatures, SplitQuality};
>>>>>>> fedf9765

    #[test]
    fn autotraits() {
        fn has_autotraits<T: Send + Sync + Sized + Unpin>() {}
        has_autotraits::<RandomForestClassifier<f64, bool>>();
        has_autotraits::<RandomForestValidParams<f64, bool>>();
        has_autotraits::<RandomForestParams<f64, bool>>();
    }

    #[test]
    fn default_params() {
        let params = RandomForestClassifier::<f64, bool>::params();
        let valid_params = params.check().unwrap();
        assert_eq!(valid_params.num_trees(), 100);
        assert_eq!(valid_params.bootstrap(), true);
        assert_eq!(valid_params.oob_score(), false);
        assert_eq!(valid_params.max_samples(), None);
        assert_eq!(valid_params.max_features(), MaxFeatures::Sqrt);
    }

    #[test]
    fn custom_params() {
        let params = RandomForestClassifier::<f64, bool>::params();
        let valid_params = params
            .num_trees(50)
            .oob_score(true)
            .max_samples(Some(0.5))
            .max_features(MaxFeatures::None)
            .check()
            .unwrap();
        assert_eq!(valid_params.num_trees(), 50);
        assert_eq!(valid_params.bootstrap(), true);
        assert_eq!(valid_params.oob_score(), true);
        assert_eq!(valid_params.max_samples(), Some(0.5));
        assert_eq!(valid_params.max_features(), MaxFeatures::None);
    }

    #[test]
    fn custom_tree_params() {
        let params = RandomForestClassifier::<f64, bool>::params();
        let tree_params = DecisionTree::params().split_quality(SplitQuality::Entropy);
        let valid_params = params.trees_params(tree_params).check().unwrap();
        assert_eq!(
            valid_params.trees_params().check().unwrap().split_quality(),
            SplitQuality::Entropy
        );
    }

    #[test]
    fn custom_invalid_tree_params() {
        let params = RandomForestClassifier::<f64, bool>::params();
        let tree_params = DecisionTree::params().min_impurity_decrease(0.);
        let params = params.trees_params(tree_params);
        let result = params.check();
        assert!(result.is_err());
    }

    #[test]
    fn invalid_max_samples() {
        let params = RandomForestClassifier::<f64, bool>::params();
        let params = params.max_samples(Some(1.5));
        let result = params.check();
        assert!(result.is_err());
    }

    #[test]
    fn invalid_max_features() {
        let params = RandomForestClassifier::<f64, bool>::params();
        let params = params.max_features(MaxFeatures::Float(1.5));
        let result = params.check();
        assert!(result.is_err());
    }

    #[test]
    fn oob_without_bootstrap_error() {
        let params = RandomForestClassifier::<f64, bool>::params();
        let params = params.bootstrap(false).oob_score(true);
        let result = params.check();
        assert!(result.is_err());
    }

    #[test]
    fn max_samples_without_bootstrap_error() {
        let params = RandomForestClassifier::<f64, bool>::params();
        let params = params.bootstrap(false).max_samples(Some(0.5));
        let result = params.check();
        assert!(result.is_err());
    }

    #[test]
    fn bootstrap_test() {
        let data = array![
            [0.0, 0.0, 4.0, 0.0, 0.0, 0.0, 1.0, -14.0, 0.0, -4.0, 0.0, 0.0, 0.0, 0.0,],
            [0.0, 0.0, 5.0, 3.0, 0.0, -4.0, 0.0, 0.0, 1.0, -5.0, 0.2, 0.0, 4.0, 1.0,],
            [-1.0, -1.0, 0.0, 0.0, -4.5, 0.0, 0.0, 2.1, 1.0, 0.0, 0.0, -4.5, 0.0, 1.0,],
            [-1.0, -1.0, 0.0, -1.2, 0.0, 0.0, 0.0, 0.0, 0.0, 0.0, 0.2, 0.0, 0.0, 1.0,],
            [-1.0, -1.0, 0.0, 0.0, 0.0, 0.0, 0.0, 3.0, 0.0, 0.0, 0.0, 0.0, 0.0, 1.0,],
            [-1.0, -2.0, 0.0, 4.0, -3.0, 10.0, 4.0, 0.0, -3.2, 0.0, 4.0, 3.0, -4.0, 1.0,],
            [2.11, 0.0, -6.0, -0.5, 0.0, 11.0, 0.0, 0.0, -3.2, 6.0, 0.5, 0.0, -3.0, 1.0,],
            [2.11, 0.0, -6.0, -0.5, 0.0, 11.0, 0.0, 0.0, -3.2, 6.0, 0.0, 0.0, -2.0, 1.0,],
            [2.11, 8.0, -6.0, -0.5, 0.0, 11.0, 0.0, 0.0, -3.2, 6.0, 0.0, 0.0, -2.0, 1.0,],
            [2.11, 8.0, -6.0, -0.5, 0.0, 11.0, 0.0, 0.0, -3.2, 6.0, 0.5, 0.0, -1.0, 0.0,],
            [2.0, 8.0, 5.0, 1.0, 0.5, -4.0, 10.0, 0.0, 1.0, -5.0, 3.0, 0.0, 2.0, 0.0,],
            [2.0, 0.0, 1.0, 1.0, 1.0, -1.0, 1.0, 0.0, 0.0, -2.0, 3.0, 0.0, 1.0, 0.0,],
            [2.0, 0.0, 1.0, 2.0, 3.0, -1.0, 10.0, 2.0, 0.0, -1.0, 1.0, 2.0, 2.0, 0.0,],
            [1.0, 1.0, 0.0, 2.0, 2.0, -1.0, 1.0, 2.0, 0.0, -5.0, 1.0, 2.0, 3.0, 0.0,],
            [3.0, 1.0, 0.0, 3.0, 0.0, -4.0, 10.0, 0.0, 1.0, -5.0, 3.0, 0.0, 3.0, 1.0,],
            [2.11, 8.0, -6.0, -0.5, 0.0, 1.0, 0.0, 0.0, -3.2, 6.0, 0.5, 0.0, -3.0, 1.0,],
            [2.11, 8.0, -6.0, -0.5, 0.0, 1.0, 0.0, 0.0, -3.2, 6.0, 1.5, 1.0, -1.0, -1.0,],
            [2.11, 8.0, -6.0, -0.5, 0.0, 10.0, 0.0, 0.0, -3.2, 6.0, 0.5, 0.0, -1.0, -1.0,],
            [2.0, 0.0, 5.0, 1.0, 0.5, -2.0, 10.0, 0.0, 1.0, -5.0, 3.0, 1.0, 0.0, -1.0,],
            [2.0, 0.0, 1.0, 1.0, 1.0, -2.0, 1.0, 0.0, 0.0, -2.0, 0.0, 0.0, 0.0, 1.0,],
            [2.0, 1.0, 1.0, 1.0, 2.0, -1.0, 10.0, 2.0, 0.0, -1.0, 0.0, 2.0, 1.0, 1.0,],
            [1.0, 1.0, 0.0, 0.0, 1.0, -3.0, 1.0, 2.0, 0.0, -5.0, 1.0, 2.0, 1.0, 1.0,],
            [3.0, 1.0, 0.0, 1.0, 0.0, -4.0, 1.0, 0.0, 1.0, -2.0, 0.0, 0.0, 1.0, 0.0,]
        ];

        let targets = array![1, 1, 0, 0, 0, 0, 1, 1, 1, 1, 1, 1, 0, 0, 0, 1, 0, 0, 1, 0, 0, 0, 0];

        let dataset = Dataset::new(data, targets);
        let bootstrapped = RandomForestClassifier::bootstrap(&dataset, 10, 10, 10);
        assert_eq!(bootstrapped.len(), 10);
        assert!(bootstrapped.iter().all(|x| x.nsamples() == 10));
        assert!(bootstrapped.iter().all(|x| x.nfeatures() == 10));
    }
}<|MERGE_RESOLUTION|>--- conflicted
+++ resolved
@@ -1,31 +1,19 @@
 //! Random forest
-<<<<<<< HEAD
 //!
 use crate::{DecisionTree, MaxFeatures, RandomForestValidParams};
 use linfa::prelude::Fit;
 use linfa::traits::{Predict, PredictInplace};
-=======
-//! 
 use std::collections::HashMap;
 use ndarray::{Array, Array1, Array2, ArrayBase, Axis, Data, Ix1, Ix2};
 use rand::Rng;
->>>>>>> fedf9765
 use linfa::{
     dataset::{AsSingleTargets, Labels},
     error::Error,
     error::Result,
     DatasetBase, Float, Label,
 };
-<<<<<<< HEAD
-use ndarray::{Array1, Array2, ArrayBase, Data, Ix2};
-use std::collections::HashMap;
-=======
 use linfa::dataset::{AsTargets, Records};
-use linfa::prelude::Fit;
-use linfa::traits::{PredictInplace, Predict};
-use crate::{DecisionTree, RandomForestValidParams, MaxFeatures};
-
->>>>>>> fedf9765
+
 
 /// A random forest model for classification
 ///
@@ -83,12 +71,6 @@
         dataset: &DatasetBase<ArrayBase<D, Ix2>, T>,
         num_trees: usize,
         max_samples: usize,
-<<<<<<< HEAD
-        max_features: usize,
-    ) -> Vec<&DatasetBase<ArrayBase<D, Ix2>, T>> {
-        // TODO implement
-        Vec::default()
-=======
         max_features: usize
     ) -> Vec<DatasetBase<Array<F, Ix2>, Array<L, Ix1>>> {
         let mut bootstrapped_samples = Vec::new();
@@ -119,17 +101,10 @@
         }
 
         bootstrapped_samples
->>>>>>> fedf9765
     }
     fn bootstrap_features<D: Data<Elem = F>, T: AsSingleTargets<Elem = L> + Labels<Elem = L>>(
         dataset: &DatasetBase<ArrayBase<D, Ix2>, T>,
         num_trees: usize,
-<<<<<<< HEAD
-        max_features: usize,
-    ) -> Vec<&DatasetBase<ArrayBase<D, Ix2>, T>> {
-        // TODO implement
-        Vec::default()
-=======
         max_features: usize
     ) -> Vec<DatasetBase<Array<F, Ix2>, Array<L, Ix1>>> {
         let mut bootstrapped_features = Vec::new();
@@ -157,7 +132,6 @@
         }
 
         bootstrapped_features
->>>>>>> fedf9765
     }
 }
 
@@ -258,18 +232,14 @@
 
 #[cfg(test)]
 mod tests {
-<<<<<<< HEAD
     use crate::{
         DecisionTree, MaxFeatures, RandomForestClassifier, RandomForestParams,
         RandomForestValidParams, SplitQuality,
     };
     use linfa::ParamGuard;
-=======
     use ndarray::array;
     use linfa::dataset::Records;
-    use linfa::{Dataset, ParamGuard};
-    use crate::{RandomForestClassifier, RandomForestValidParams, RandomForestParams, DecisionTree, MaxFeatures, SplitQuality};
->>>>>>> fedf9765
+    use linfa::Dataset;
 
     #[test]
     fn autotraits() {
