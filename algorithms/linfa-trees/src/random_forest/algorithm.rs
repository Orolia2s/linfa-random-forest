use std::collections::HashMap;

use ndarray::{Array1, ArrayBase, Data, Ix2};
<<<<<<< HEAD
use linfa::{Float, Label};
use linfa::traits::{PredictInplace, Predict};
use crate::DecisionTree;
=======
use linfa::{
    dataset::{Labels, AsSingleTargets},
    error::Error,
    error::Result,
    traits::*,
    DatasetBase, Float, Label,
};
use linfa::prelude::Fit;
use linfa::traits::PredictInplace;
use crate::{DecisionTree, DecisionTreeParams, RandomForestValidParams};
>>>>>>> e3cb3dec

pub struct RandomForestClassifier<F: Float, L: Label> {
    trees: Vec<DecisionTree<F, L>>, // collection of fitted decision trees of the forest
    oob_score: Option<f32>
}

impl<F: Float, L: Label + Default + Copy, D: Data<Elem = F>> PredictInplace<ArrayBase<D, Ix2>, Array1<L>>
for RandomForestClassifier<F, L>
{
    fn predict_inplace(&self, x: &ArrayBase<D, Ix2>, y: &mut Array1<L>) {
        assert_eq!(
            x.nrows(),
            y.len(),
            "The number of data points must match the number of output targets."
        );

        // key is the row's index and the value is a vector of labels for that row from all trees
        let mut trees_targets: HashMap<usize, Vec<L>> = HashMap::new();
        
        for tree in &self.trees {
            let targets = tree.predict(x);
            for (idx, target) in targets.iter().enumerate() {
                let row_targets = trees_targets.entry(idx).or_insert(Vec::new());
                row_targets.push(*target);
            }
        }

        // search for most frequent label in each row
        for (idx, target) in y.iter_mut().enumerate() {
            *target = most_common::<L>(trees_targets.get(&idx).unwrap()).clone();
        }
        
    }

    fn default_target(&self, x: &ArrayBase<D, Ix2>) -> Array1<L> {
        Array1::default(x.nrows())
    }
}

fn most_common<L:  std::hash::Hash + std::cmp::Eq>(targets: &[L]) -> &L {
    let mut map = HashMap::new();
    for target in targets {
        let counter = map.entry(target).or_insert(0);
        *counter += 1;
    }
    let (most_common, _) = map.into_iter().max_by_key(|(_, v)| *v).unwrap();
    most_common
}


#[cfg(test)]
mod tests {
    use linfa::ParamGuard;
    use crate::{RandomForestClassifier, RandomForestValidParams, RandomForestParams, MaxFeatures};

    #[test]
    fn autotraits() {
        fn has_autotraits<T: Send + Sync + Sized + Unpin> () {}
        has_autotraits::<RandomForestClassifier<f64, bool>>();
        has_autotraits::<RandomForestValidParams<f64, bool>>();
        has_autotraits::<RandomForestParams<f64, bool>>();
    }

    #[test]
    fn default_params() {
        let params = RandomForestClassifier::<f64, bool>::params();
        let valid_params = params.check().unwrap();
        assert_eq!(valid_params.num_trees(), 100);
        assert_eq!(valid_params.bootstrap(), true);
        assert_eq!(valid_params.oob_score(), false);
        assert_eq!(valid_params.max_samples(), None);
        assert_eq!(valid_params.max_features(), MaxFeatures::Sqrt);
    }

    #[test]
    fn custom_params() {
        let params = RandomForestClassifier::<f64, bool>::params();
        let valid_params = params.num_trees(50)
            .oob_score(true)
            .max_samples(Some(0.5))
            .max_features(MaxFeatures::None)
            .check()
            .unwrap();
        assert_eq!(valid_params.num_trees(), 50);
        assert_eq!(valid_params.bootstrap(), true);
        assert_eq!(valid_params.oob_score(), true);
        assert_eq!(valid_params.max_samples(), Some(0.5));
        assert_eq!(valid_params.max_features(), MaxFeatures::None);
    }

    #[test]
    fn invalid_max_samples() {
        let params = RandomForestClassifier::<f64, bool>::params();
        let params = params.max_samples(Some(1.5));
        let result = params.check_ref();
        assert!(result.is_err());
    }

    #[test]
    fn invalid_max_features() {
        let params = RandomForestClassifier::<f64, bool>::params();
        let params = params.max_features(MaxFeatures::Float(1.5));
        let result = params.check_ref();
        assert!(result.is_err());
    }
}

impl<F, L, D, T> RandomForestClassifier<F, L> {
    fn calculate_oob_score() -> Option<f32> {
        // TODO implement
        // TODO correct function signature
        Float::default()
    }
    fn bootstrap(&self, dataset: &DatasetBase<ArrayBase<D, Ix2>, T>, num_trees: i32,
    max_samples: i32) -> Vec<&DatasetBase<ArrayBase<D, Ix2>, T>>
        where
            D: Data<Elem = F>,
            T: AsSingleTargets<Elem = L> + Labels<Elem = L> {
        // TODO implement
        Vec::default()
    }
    fn build_trees() -> Vec<DecisionTree<F, T>> {
        // TODO implement
        Vec::default()
    }
}

impl<'a, F: Float, L: Label + 'a + std::fmt::Debug, D, T> Fit<ArrayBase<D, Ix2>, T, Error>
for RandomForestValidParams<F, L>
    where
        D: Data<Elem = F>,
        T: AsSingleTargets<Elem = L> + Labels<Elem = L>,
{
    type Object = RandomForestClassifier<F, L>;

    fn fit(&self, dataset: &DatasetBase<ArrayBase<D, Ix2>, T>) -> Result<Self::Object> {

        // TODO extend implementation
        // This is a draft - many things may be changed or added

        if !self.bootstrap && self.oob_score {
            Err("OOB score is available only with bootstrap")
        }

        let mut fitted_trees: Vec<DecisionTree<F, T>> = Vec::new();
        if self.bootstrap {
            let samples = self.bootstrap(dataset, self.num_trees, self.max_samples.unwrap());
            for sample in samples {
                let tree = DecisionTreeParams::from(DecisionTreeParams(
                    self.trees_parameters.clone()
                )).fit(sample);
                fitted_trees.push(tree.unwrap())
            }
        }
        else {
            for num_tree in 0..self.num_trees {
                let tree = DecisionTreeParams::from(DecisionTreeParams(
                    self.trees_parameters.clone()
                )).fit(dataset);
                fitted_trees.push(tree.unwrap())
            }
        }

        let oob_score ;
        if self.oob_score {
            oob_score = RandomForestClassifier::calculate_oob_score()
        }
        else { oob_score = None }

        Ok(RandomForestClassifier{
            trees: fitted_trees,
            oob_score
        })
    }

}<|MERGE_RESOLUTION|>--- conflicted
+++ resolved
@@ -1,11 +1,6 @@
 use std::collections::HashMap;
 
 use ndarray::{Array1, ArrayBase, Data, Ix2};
-<<<<<<< HEAD
-use linfa::{Float, Label};
-use linfa::traits::{PredictInplace, Predict};
-use crate::DecisionTree;
-=======
 use linfa::{
     dataset::{Labels, AsSingleTargets},
     error::Error,
@@ -14,13 +9,82 @@
     DatasetBase, Float, Label,
 };
 use linfa::prelude::Fit;
-use linfa::traits::PredictInplace;
+use linfa::traits::{PredictInplace, Predict};
 use crate::{DecisionTree, DecisionTreeParams, RandomForestValidParams};
->>>>>>> e3cb3dec
 
 pub struct RandomForestClassifier<F: Float, L: Label> {
     trees: Vec<DecisionTree<F, L>>, // collection of fitted decision trees of the forest
     oob_score: Option<f32>
+}
+
+impl<F, L, D, T> RandomForestClassifier<F, L> {
+    fn calculate_oob_score() -> Option<f32> {
+        // TODO implement
+        // TODO correct function signature
+        Float::default()
+    }
+    fn bootstrap(&self, dataset: &DatasetBase<ArrayBase<D, Ix2>, T>, num_trees: i32,
+                 max_samples: i32) -> Vec<&DatasetBase<ArrayBase<D, Ix2>, T>>
+        where
+            D: Data<Elem = F>,
+            T: AsSingleTargets<Elem = L> + Labels<Elem = L> {
+        // TODO implement
+        Vec::default()
+    }
+    fn build_trees() -> Vec<DecisionTree<F, T>> {
+        // TODO implement
+        Vec::default()
+    }
+}
+
+impl<'a, F: Float, L: Label + 'a + std::fmt::Debug, D, T> Fit<ArrayBase<D, Ix2>, T, Error>
+for RandomForestValidParams<F, L>
+    where
+        D: Data<Elem = F>,
+        T: AsSingleTargets<Elem = L> + Labels<Elem = L>,
+{
+    type Object = RandomForestClassifier<F, L>;
+
+    fn fit(&self, dataset: &DatasetBase<ArrayBase<D, Ix2>, T>) -> Result<Self::Object> {
+
+        // TODO extend implementation
+        // This is a draft - many things may be changed or added
+
+        if !self.bootstrap && self.oob_score {
+            Err("OOB score is available only with bootstrap")
+        }
+
+        let mut fitted_trees: Vec<DecisionTree<F, T>> = Vec::new();
+        if self.bootstrap {
+            let samples = self.bootstrap(dataset, self.num_trees, self.max_samples.unwrap());
+            for sample in samples {
+                let tree = DecisionTreeParams::from(DecisionTreeParams(
+                    self.trees_parameters.clone()
+                )).fit(sample);
+                fitted_trees.push(tree.unwrap())
+            }
+        }
+        else {
+            for num_tree in 0..self.num_trees {
+                let tree = DecisionTreeParams::from(DecisionTreeParams(
+                    self.trees_parameters.clone()
+                )).fit(dataset);
+                fitted_trees.push(tree.unwrap())
+            }
+        }
+
+        let oob_score ;
+        if self.oob_score {
+            oob_score = RandomForestClassifier::calculate_oob_score()
+        }
+        else { oob_score = None }
+
+        Ok(RandomForestClassifier{
+            trees: fitted_trees,
+            oob_score
+        })
+    }
+
 }
 
 impl<F: Float, L: Label + Default + Copy, D: Data<Elem = F>> PredictInplace<ArrayBase<D, Ix2>, Array1<L>>
@@ -35,7 +99,7 @@
 
         // key is the row's index and the value is a vector of labels for that row from all trees
         let mut trees_targets: HashMap<usize, Vec<L>> = HashMap::new();
-        
+
         for tree in &self.trees {
             let targets = tree.predict(x);
             for (idx, target) in targets.iter().enumerate() {
@@ -48,7 +112,7 @@
         for (idx, target) in y.iter_mut().enumerate() {
             *target = most_common::<L>(trees_targets.get(&idx).unwrap()).clone();
         }
-        
+
     }
 
     fn default_target(&self, x: &ArrayBase<D, Ix2>) -> Array1<L> {
@@ -122,74 +186,4 @@
         let result = params.check_ref();
         assert!(result.is_err());
     }
-}
-
-impl<F, L, D, T> RandomForestClassifier<F, L> {
-    fn calculate_oob_score() -> Option<f32> {
-        // TODO implement
-        // TODO correct function signature
-        Float::default()
-    }
-    fn bootstrap(&self, dataset: &DatasetBase<ArrayBase<D, Ix2>, T>, num_trees: i32,
-    max_samples: i32) -> Vec<&DatasetBase<ArrayBase<D, Ix2>, T>>
-        where
-            D: Data<Elem = F>,
-            T: AsSingleTargets<Elem = L> + Labels<Elem = L> {
-        // TODO implement
-        Vec::default()
-    }
-    fn build_trees() -> Vec<DecisionTree<F, T>> {
-        // TODO implement
-        Vec::default()
-    }
-}
-
-impl<'a, F: Float, L: Label + 'a + std::fmt::Debug, D, T> Fit<ArrayBase<D, Ix2>, T, Error>
-for RandomForestValidParams<F, L>
-    where
-        D: Data<Elem = F>,
-        T: AsSingleTargets<Elem = L> + Labels<Elem = L>,
-{
-    type Object = RandomForestClassifier<F, L>;
-
-    fn fit(&self, dataset: &DatasetBase<ArrayBase<D, Ix2>, T>) -> Result<Self::Object> {
-
-        // TODO extend implementation
-        // This is a draft - many things may be changed or added
-
-        if !self.bootstrap && self.oob_score {
-            Err("OOB score is available only with bootstrap")
-        }
-
-        let mut fitted_trees: Vec<DecisionTree<F, T>> = Vec::new();
-        if self.bootstrap {
-            let samples = self.bootstrap(dataset, self.num_trees, self.max_samples.unwrap());
-            for sample in samples {
-                let tree = DecisionTreeParams::from(DecisionTreeParams(
-                    self.trees_parameters.clone()
-                )).fit(sample);
-                fitted_trees.push(tree.unwrap())
-            }
-        }
-        else {
-            for num_tree in 0..self.num_trees {
-                let tree = DecisionTreeParams::from(DecisionTreeParams(
-                    self.trees_parameters.clone()
-                )).fit(dataset);
-                fitted_trees.push(tree.unwrap())
-            }
-        }
-
-        let oob_score ;
-        if self.oob_score {
-            oob_score = RandomForestClassifier::calculate_oob_score()
-        }
-        else { oob_score = None }
-
-        Ok(RandomForestClassifier{
-            trees: fitted_trees,
-            oob_score
-        })
-    }
-
 }